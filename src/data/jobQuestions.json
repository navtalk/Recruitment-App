[
  {
    "id": "recruiter",
    "title": "Recruiter / Talent Acquisition Partner",
    "companyName": "Atlas People Solutions",
    "location": "New York, NY (Hybrid)",
    "salaryRange": "$95k - $115k base + commission",
    "employmentType": "Full-time",
    "summary": "Owns the full U.S. recruiting lifecycle, balancing business needs, candidate experience, and recruiting KPIs.",
    "requirements": [
      "3+ years of corporate recruiting experience across technical and G&A roles",
      "Demonstrated success partnering with senior hiring managers and HRBPs",
      "Hands-on experience with Greenhouse or Lever ATS workflows",
      "Comfortable working in a hybrid schedule and supporting EST stakeholders",
      "Ability to interpret funnel analytics and adjust sourcing or screening tactics accordingly",
      "Experience driving DEI hiring initiatives and building inclusive talent pools",
      "Strong negotiation skills when navigating offers, counteroffers, and closing timelines"
    ],
<<<<<<< HEAD
    "prompt": "You are Aoibheann, interviewing for the Recruiter / Talent Acquisition Partner role. Conduct the entire conversation in English, asking the questions in the given order, one at a time. Wait for the candidate's answer, respond briefly to acknowledge, and maintain a professional and objective tone.",
    "questions": [
      {
        "id": "recruitment-background",
        "text": "Please briefly describe your recruiting background."
      },
      {
        "id": "sourcing-approach",
        "text": "For hard-to-fill positions, how do you usually approach candidate sourcing?"
      },
      {
        "id": "hiring-manager",
        "text": "Share an example of how you built a partnership and gained the trust of a challenging hiring manager."
      },
      {
        "id": "candidate-experience",
        "text": "What steps do you take to ensure candidates have a consistent and positive experience throughout the recruiting process?"
      },
      {
        "id": "tools-platforms",
        "text": "Which sourcing tools or platforms have been most valuable for you in the U.S. market?"
      },
      {
        "id": "speed-vs-quality",
        "text": "When managing multiple open roles simultaneously, how do you balance speed and candidate quality?"
      }
=======
    "prompt": "Aoibheann, please act as a U.S.-based Recruiter / Talent Acquisition Partner. Focus on full-cycle recruiting, stakeholder partnership, candidate experience, ATS/tooling proficiency, and data-driven decision-making in your questions.",
    "questions": [
      { "id": "recruitment-background", "text": "Tell me about your recruiting background and focus areas." },
      { "id": "sourcing-approach", "text": "How do you approach sourcing, and which channels work best for different roles?" },
      { "id": "hiring-manager", "text": "How do you partner with hiring managers to calibrate profiles and define success?" },
      { "id": "candidate-experience", "text": "How do you ensure a consistent, positive candidate experience across all stages?" },
      { "id": "tools-platforms", "text": "Which recruiting tools and ATS platforms do you use, and how do you configure workflows?" },
      { "id": "speed-vs-quality", "text": "How do you balance speed with quality of hire and maintain pipeline health?" }
>>>>>>> 9a184339
    ]
  },
  {
    "id": "devops",
    "title": "DevOps Engineer",
    "companyName": "SignalStack Cloud",
    "location": "Austin, TX (Remote within U.S.)",
    "salaryRange": "$130k - $155k base + equity",
    "employmentType": "Full-time",
    "summary": "Implements CI/CD automation, observability, and infrastructure-as-code to support reliable U.S. product delivery.",
    "requirements": [
      "5+ years in DevOps/SRE roles supporting production SaaS platforms",
      "Deep knowledge of AWS (preferred) or GCP, plus Terraform or CloudFormation",
      "Experience building CI/CD with GitHub Actions, Jenkins, or GitLab",
      "Proficient with container orchestration (Kubernetes or ECS) and service mesh tooling",
      "Strong observability mindset using tools like Prometheus, Grafana, Datadog, or New Relic",
      "Knowledge of automated compliance controls (SOC 2, ISO 27001) within cloud environments"
    ],
    "generatedQuestionCount": 5,
<<<<<<< HEAD
    "prompt": "You are Aoibheann, interviewing for the DevOps Engineer role to support U.S. SaaS infrastructure. Conduct the conversation entirely in English. There is no fixed question list; generate 4–5 questions on CI/CD automation, cloud architecture, observability, incident response, and reliability metrics. Ask one question at a time, acknowledge responses briefly, and follow up based on answers.",
=======
    "prompt": "Aoibheann, please act as a DevOps Engineer for a U.S. SaaS platform. Emphasize CI/CD automation, infrastructure-as-code, observability, reliability, and cloud security/compliance in your questions.",
>>>>>>> 9a184339
    "questions": []
  },
  {
    "id": "enterprise-ae",
    "title": "Enterprise Account Executive",
    "companyName": "Northstar Analytics",
    "location": "San Francisco, CA (Hybrid)",
    "salaryRange": "$120k base + OTE up to $260k",
    "employmentType": "Full-time",
    "summary": "Owns complex U.S. enterprise sales cycles, from prospecting and discovery through negotiation and expansion.",
    "requirements": [
      "7+ years closing $250k+ ARR SaaS deals in regulated industries",
      "Proven experience running MEDDICC or similar enterprise sales methodologies",
      "History of 120%+ quota attainment with accurate forecasting",
      "Ability to collaborate with solutions engineering and legal on complex contracts",
      "Demonstrated success navigating lengthy procurement cycles and vendor due diligence",
      "Skilled at building executive-level business cases tied to ROI and risk reduction",
      "Experience mentoring SDRs or AEs on complex deal strategy and discovery"
    ],
    "generatedQuestionCount": 5,
<<<<<<< HEAD
    "prompt": "You are Aoibheann, interviewing for the Enterprise Account Executive role (targeting regulated U.S. industries). Conduct the conversation entirely in English. There is no fixed question list; generate 4–5 questions covering lead generation, discovery, deal strategy, stakeholder collaboration, and negotiation/forecasting. Ask one question at a time, acknowledge responses briefly, and progress logically from start to finish.",
=======
    "prompt": "Aoibheann, please act as an Enterprise Account Executive for the U.S. market. Emphasize complex enterprise sales cycles, discovery, MEDDICC, multi-stakeholder alignment, negotiation, and expansion.",
>>>>>>> 9a184339
    "questions": []
  },
  {
    "id": "frontend",
    "title": "Front-End Engineer",
    "companyName": "Lumen Health Tech",
    "location": "Seattle, WA (Hybrid)",
    "salaryRange": "$125k - $150k base + equity",
    "employmentType": "Full-time",
    "summary": "Builds high-performance, accessible web experiences while partnering with design and backend teams.",
    "requirements": [
      "4+ years with modern JavaScript frameworks (React preferred)",
      "Demonstrated experience with TypeScript and component libraries",
      "Strong understanding of web accessibility (WCAG) and performance budgets",
      "Experience shipping design-system driven interfaces with tools like Storybook or Figma",
      "Comfort profiling bundle size, Core Web Vitals, and browser rendering bottlenecks",
      "Knowledge of progressive enhancement, cross-browser compatibility, and responsive layouts"
    ],
<<<<<<< HEAD
    "prompt": "You are Aoibheann, interviewing for the Front-End Engineer role. Conduct the conversation entirely in English, asking questions about modern UI development, React skills, performance optimization, accessibility, and cross-team collaboration. Ask questions one by one in the given order, acknowledge answers briefly, and maintain a friendly and professional tone.",
    "questions": [
      {
        "id": "fe-background",
        "text": "Please describe the most impactful front-end project you delivered in the past two years."
      },
      {
        "id": "fe-architecture",
        "text": "When building large single-page applications, how do you decide on component structure and state management strategy?"
      },
      {
        "id": "fe-performance",
        "text": "Share an example of how you significantly improved page load or interaction speed."
      },
      {
        "id": "fe-quality",
        "text": "What practices and tools do you use to maintain codebase maintainability and testability?"
      },
      {
        "id": "fe-collaboration",
        "text": "When requirements change late in a sprint, how do you collaborate with product, design, and backend engineers?"
      }
=======
    "prompt": "Aoibheann, please act as a Front-End Engineer. Emphasize modern UI development with React/TypeScript, accessibility, performance, design systems, and collaboration with design and backend.",
    "questions": [
      { "id": "fe-background", "text": "Describe a recent front-end project you owned end-to-end and its impact." },
      { "id": "fe-architecture", "text": "How do you design component architecture and choose state management approaches?" },
      { "id": "fe-performance", "text": "How do you measure and improve web performance (e.g., Core Web Vitals)?" },
      { "id": "fe-quality", "text": "How do you ensure accessibility, testing coverage, and overall code quality?" },
      { "id": "fe-collaboration", "text": "How do you collaborate with design and backend teams to ship high-quality features?" }
>>>>>>> 9a184339
    ]
  },
  {
    "id": "backend",
    "title": "Backend Engineer",
    "companyName": "Lumen Health Tech",
    "location": "Seattle, WA (Hybrid)",
    "salaryRange": "$135k - $165k base + equity",
    "employmentType": "Full-time",
    "summary": "Designs reliable service architectures, ensures data integrity, and keeps APIs secure and scalable.",
    "requirements": [
      "5+ years building distributed services with Node.js, Go, or Java",
      "Experience with event-driven architectures and relational/NoSQL databases",
      "Familiar with observability stacks (Datadog, Prometheus, OpenTelemetry)",
      "Security-first mindset including secrets management and auth best practices",
      "Hands-on with CI/CD pipelines, automated testing, and infrastructure as code",
      "Ability to optimize services for cost, latency, and high availability in cloud environments",
      "Comfort facilitating design reviews and mentoring peers through code reviews"
    ],
<<<<<<< HEAD
    "prompt": "You are Aoibheann, interviewing for the Backend Engineer role. Conduct the conversation entirely in English, asking the following questions to assess the candidate's API design, service scalability, database choices, observability practices, and collaboration with front-end teams. Ask one question at a time, acknowledge responses briefly, and keep follow-ups concise.",
    "questions": [
      {
        "id": "be-architecture",
        "text": "Please describe a core service architecture you built or managed and the business problem it solved."
      },
      {
        "id": "be-scalability",
        "text": "How do you handle scaling, rate limiting, and graceful degradation during traffic spikes?"
      },
      {
        "id": "be-data",
        "text": "Give an example of how you balanced data consistency and latency in system design."
      },
      {
        "id": "be-observability",
        "text": "Which monitoring, logging, or alerting practices have helped you quickly troubleshoot production issues?"
      },
      {
        "id": "be-collab",
        "text": "How do you collaborate with front-end or DevOps teams to ensure features are delivered on schedule?"
      }
=======
    "prompt": "Aoibheann, please act as a Backend Engineer. Emphasize distributed systems, data modeling, secure and scalable APIs, observability, and cost/performance optimization.",
    "questions": [
      { "id": "be-architecture", "text": "Describe a service architecture you designed, the trade-offs, and results." },
      { "id": "be-scalability", "text": "How do you scale services and plan capacity for growth and reliability?" },
      { "id": "be-data", "text": "How do you design schemas and ensure data integrity and consistency?" },
      { "id": "be-observability", "text": "How do you implement logging, metrics, and tracing for observability?" },
      { "id": "be-collab", "text": "How do you collaborate with DevOps/SRE to operate and improve services?" }
>>>>>>> 9a184339
    ]
  },
  {
    "id": "product",
    "title": "Product Manager",
    "companyName": "Brightline Mobility",
    "location": "Chicago, IL (Hybrid)",
    "salaryRange": "$120k - $140k base + bonus",
    "employmentType": "Full-time",
    "summary": "Translates customer insight into product strategy, prioritizes roadmaps, and drives cross-functional execution.",
    "requirements": [
      "5+ years managing B2B SaaS products with data-heavy workflows",
      "Strong analytical mindset with SQL or analytics tools experience",
      "History of partnering with engineering leads to deliver iterative roadmaps",
      "Proven ability to define success metrics and run experiments that validate hypotheses",
      "Demonstrated ownership of backlog prioritization with frameworks like RICE or MoSCoW"
    ],
<<<<<<< HEAD
    "prompt": "You are Aoibheann, interviewing for the Product Manager role. Conduct the conversation entirely in English, asking the following questions to assess the candidate's user insight, prioritization framework, roadmap communication, cross-functional collaboration, and metrics-driven decision-making. Ask one question at a time, acknowledge answers briefly, and smoothly guide the conversation from start to finish.",
    "questions": [
      {
        "id": "pm-insight",
        "text": "Describe a time when you uncovered a key customer insight that led to a change in the product roadmap."
      },
      {
        "id": "pm-prioritization",
        "text": "When multiple stakeholders have competing requests, how do you prioritize features?"
      },
      {
        "id": "pm-roadmap",
        "text": "Explain how you create and communicate a product roadmap for the next two quarters."
      },
      {
        "id": "pm-collaboration",
        "text": "When engineering, design, and marketing teams disagree, how do you drive realignment?"
      },
      {
        "id": "pm-metrics",
        "text": "Which product metrics do you monitor most closely, and how do they influence your decisions?"
      }
=======
    "prompt": "Aoibheann, please act as a Product Manager. Emphasize customer insight, prioritization, roadmap delivery, experiment design, and cross-functional leadership.",
    "questions": [
      { "id": "pm-insight", "text": "Describe how you turned customer insight into a concrete product decision." },
      { "id": "pm-prioritization", "text": "How do you prioritize a backlog and negotiate trade-offs with stakeholders?" },
      { "id": "pm-roadmap", "text": "Walk through a roadmap you led from concept to launch and outcomes." },
      { "id": "pm-collaboration", "text": "How do you partner with engineering and design to deliver iteratively?" },
      { "id": "pm-metrics", "text": "What success metrics do you define and how do you track them?" }
>>>>>>> 9a184339
    ]
  },
  {
    "id": "data-analyst",
    "title": "Data Analyst",
    "companyName": "Brightline Mobility",
    "location": "Chicago, IL (Hybrid)",
    "salaryRange": "$95k - $115k base + bonus",
    "employmentType": "Full-time",
    "summary": "Delivers analytical insights, builds reporting suites, and drives experimentation to support business decisions.",
    "requirements": [
      "3+ years in analytics for SaaS or marketplace businesses",
      "Advanced SQL and proficiency in Python or R for statistical analysis",
      "Hands-on experience with Looker, Tableau, or similar BI tools",
      "Comfort translating data stories for executives and GTM teams",
      "Knowledge of experimentation design, causal inference, and uplift measurement",
      "Experience building self-serve dashboards and data literacy enablement for business partners"
    ],
<<<<<<< HEAD
    "prompt": "You are Aoibheann, interviewing for the Data Analyst role. Conduct the conversation entirely in English, asking the following questions to explore the candidate's experience with project impact, metric systems, experiment design, tool proficiency, and storytelling to non-technical partners. Ask one question at a time, acknowledge answers briefly, and maintain a clear, professional tone.",
    "questions": [
      {
        "id": "da-project",
        "text": "Provide an example of a data project you worked on that directly influenced a major business decision."
      },
      {
        "id": "da-metrics",
        "text": "How do you design and maintain a metric system that management can trust?"
      },
      {
        "id": "da-experiment",
        "text": "What process do you usually follow when designing and interpreting A/B tests or other experiments?"
      },
      {
        "id": "da-tooling",
        "text": "Which data tools, languages, or visualization platforms do you rely on most, and why?"
      },
      {
        "id": "da-storytelling",
        "text": "When presenting data stories to non-technical stakeholders, how do you adjust your communication style?"
      }
=======
    "prompt": "Aoibheann, please act as a Data Analyst. Emphasize analytical problem-solving, metrics design, experimentation, BI tooling, and stakeholder communication.",
    "questions": [
      { "id": "da-project", "text": "Describe an analytics project you delivered with measurable business impact." },
      { "id": "da-metrics", "text": "How do you define, validate, and govern key business metrics?" },
      { "id": "da-experiment", "text": "How do you design and analyze A/B tests, including test validity risks?" },
      { "id": "da-tooling", "text": "Which data tools do you use (SQL, Python/R, BI) and for what workflows?" },
      { "id": "da-storytelling", "text": "How do you communicate insights to non-technical leaders and drive decisions?" }
>>>>>>> 9a184339
    ]
  },
  {
    "id": "customer-success",
    "title": "Customer Success Manager",
    "companyName": "Northstar Analytics",
    "location": "San Francisco, CA (Hybrid)",
    "salaryRange": "$100k - $120k base + bonus",
    "employmentType": "Full-time",
    "summary": "Ensures customers realize value, drives renewals and expansion, and orchestrates cross-team responses to issues.",
    "requirements": [
      "5+ years managing enterprise customers in SaaS",
      "Experience running QBRs and value reviews with VP/C-level stakeholders",
      "Proven ability to create success plans and coordinate multi-team responses",
      "Familiarity with Gainsight or Catalyst for health scoring and playbooks",
      "Comfort guiding executive business reviews with clear ROI narratives and next steps",
      "History of driving expansions or upsells through consultative discovery",
      "Ability to partner with product and engineering on roadmap influence and beta programs",
      "Skilled at building repeatable playbooks for onboarding, adoption, and renewal stages"
    ],
<<<<<<< HEAD
    "prompt": "You are Aoibheann, interviewing for the Customer Success Manager role. Conduct the conversation entirely in English, asking the following questions to understand the candidate's approach to onboarding, retention strategy, escalation handling, success metrics, and expansion opportunities. Ask one question at a time, acknowledge answers briefly, and conclude with a warm and professional closing.",
    "questions": [
      {
        "id": "cs-onboarding",
        "text": "How do you create an onboarding plan for new enterprise clients and help them achieve quick wins?"
      },
      {
        "id": "cs-retention",
        "text": "Describe a time you successfully retained a customer at risk of churning. What actions did you take?"
      },
      {
        "id": "cs-escalation",
        "text": "When a client has an urgent escalation, how do you coordinate internal teams to resolve it quickly?"
      },
      {
        "id": "cs-metrics",
        "text": "Which customer success metrics do you monitor, and how do they guide your action plans?"
      },
      {
        "id": "cs-expansion",
        "text": "Give an example of how you identified and executed an expansion opportunity with an existing client."
      }
=======
    "prompt": "Aoibheann, please act as a Customer Success Manager. Emphasize onboarding, adoption, health scoring, QBRs, renewals, escalations, and expansion.",
    "questions": [
      { "id": "cs-onboarding", "text": "How do you structure onboarding to drive time-to-value and adoption?" },
      { "id": "cs-retention", "text": "How do you predict churn risk and what actions do you take to retain customers?" },
      { "id": "cs-escalation", "text": "Describe how you handled a complex escalation and aligned internal teams." },
      { "id": "cs-metrics", "text": "Which health metrics do you track and how do they inform actions?" },
      { "id": "cs-expansion", "text": "How do you identify and drive expansion and upsell opportunities?" }
>>>>>>> 9a184339
    ]
  }
]<|MERGE_RESOLUTION|>--- conflicted
+++ resolved
@@ -16,34 +16,6 @@
       "Experience driving DEI hiring initiatives and building inclusive talent pools",
       "Strong negotiation skills when navigating offers, counteroffers, and closing timelines"
     ],
-<<<<<<< HEAD
-    "prompt": "You are Aoibheann, interviewing for the Recruiter / Talent Acquisition Partner role. Conduct the entire conversation in English, asking the questions in the given order, one at a time. Wait for the candidate's answer, respond briefly to acknowledge, and maintain a professional and objective tone.",
-    "questions": [
-      {
-        "id": "recruitment-background",
-        "text": "Please briefly describe your recruiting background."
-      },
-      {
-        "id": "sourcing-approach",
-        "text": "For hard-to-fill positions, how do you usually approach candidate sourcing?"
-      },
-      {
-        "id": "hiring-manager",
-        "text": "Share an example of how you built a partnership and gained the trust of a challenging hiring manager."
-      },
-      {
-        "id": "candidate-experience",
-        "text": "What steps do you take to ensure candidates have a consistent and positive experience throughout the recruiting process?"
-      },
-      {
-        "id": "tools-platforms",
-        "text": "Which sourcing tools or platforms have been most valuable for you in the U.S. market?"
-      },
-      {
-        "id": "speed-vs-quality",
-        "text": "When managing multiple open roles simultaneously, how do you balance speed and candidate quality?"
-      }
-=======
     "prompt": "Aoibheann, please act as a U.S.-based Recruiter / Talent Acquisition Partner. Focus on full-cycle recruiting, stakeholder partnership, candidate experience, ATS/tooling proficiency, and data-driven decision-making in your questions.",
     "questions": [
       { "id": "recruitment-background", "text": "Tell me about your recruiting background and focus areas." },
@@ -52,7 +24,6 @@
       { "id": "candidate-experience", "text": "How do you ensure a consistent, positive candidate experience across all stages?" },
       { "id": "tools-platforms", "text": "Which recruiting tools and ATS platforms do you use, and how do you configure workflows?" },
       { "id": "speed-vs-quality", "text": "How do you balance speed with quality of hire and maintain pipeline health?" }
->>>>>>> 9a184339
     ]
   },
   {
@@ -72,11 +43,7 @@
       "Knowledge of automated compliance controls (SOC 2, ISO 27001) within cloud environments"
     ],
     "generatedQuestionCount": 5,
-<<<<<<< HEAD
-    "prompt": "You are Aoibheann, interviewing for the DevOps Engineer role to support U.S. SaaS infrastructure. Conduct the conversation entirely in English. There is no fixed question list; generate 4–5 questions on CI/CD automation, cloud architecture, observability, incident response, and reliability metrics. Ask one question at a time, acknowledge responses briefly, and follow up based on answers.",
-=======
     "prompt": "Aoibheann, please act as a DevOps Engineer for a U.S. SaaS platform. Emphasize CI/CD automation, infrastructure-as-code, observability, reliability, and cloud security/compliance in your questions.",
->>>>>>> 9a184339
     "questions": []
   },
   {
@@ -97,11 +64,7 @@
       "Experience mentoring SDRs or AEs on complex deal strategy and discovery"
     ],
     "generatedQuestionCount": 5,
-<<<<<<< HEAD
-    "prompt": "You are Aoibheann, interviewing for the Enterprise Account Executive role (targeting regulated U.S. industries). Conduct the conversation entirely in English. There is no fixed question list; generate 4–5 questions covering lead generation, discovery, deal strategy, stakeholder collaboration, and negotiation/forecasting. Ask one question at a time, acknowledge responses briefly, and progress logically from start to finish.",
-=======
     "prompt": "Aoibheann, please act as an Enterprise Account Executive for the U.S. market. Emphasize complex enterprise sales cycles, discovery, MEDDICC, multi-stakeholder alignment, negotiation, and expansion.",
->>>>>>> 9a184339
     "questions": []
   },
   {
@@ -120,30 +83,6 @@
       "Comfort profiling bundle size, Core Web Vitals, and browser rendering bottlenecks",
       "Knowledge of progressive enhancement, cross-browser compatibility, and responsive layouts"
     ],
-<<<<<<< HEAD
-    "prompt": "You are Aoibheann, interviewing for the Front-End Engineer role. Conduct the conversation entirely in English, asking questions about modern UI development, React skills, performance optimization, accessibility, and cross-team collaboration. Ask questions one by one in the given order, acknowledge answers briefly, and maintain a friendly and professional tone.",
-    "questions": [
-      {
-        "id": "fe-background",
-        "text": "Please describe the most impactful front-end project you delivered in the past two years."
-      },
-      {
-        "id": "fe-architecture",
-        "text": "When building large single-page applications, how do you decide on component structure and state management strategy?"
-      },
-      {
-        "id": "fe-performance",
-        "text": "Share an example of how you significantly improved page load or interaction speed."
-      },
-      {
-        "id": "fe-quality",
-        "text": "What practices and tools do you use to maintain codebase maintainability and testability?"
-      },
-      {
-        "id": "fe-collaboration",
-        "text": "When requirements change late in a sprint, how do you collaborate with product, design, and backend engineers?"
-      }
-=======
     "prompt": "Aoibheann, please act as a Front-End Engineer. Emphasize modern UI development with React/TypeScript, accessibility, performance, design systems, and collaboration with design and backend.",
     "questions": [
       { "id": "fe-background", "text": "Describe a recent front-end project you owned end-to-end and its impact." },
@@ -151,7 +90,6 @@
       { "id": "fe-performance", "text": "How do you measure and improve web performance (e.g., Core Web Vitals)?" },
       { "id": "fe-quality", "text": "How do you ensure accessibility, testing coverage, and overall code quality?" },
       { "id": "fe-collaboration", "text": "How do you collaborate with design and backend teams to ship high-quality features?" }
->>>>>>> 9a184339
     ]
   },
   {
@@ -171,30 +109,6 @@
       "Ability to optimize services for cost, latency, and high availability in cloud environments",
       "Comfort facilitating design reviews and mentoring peers through code reviews"
     ],
-<<<<<<< HEAD
-    "prompt": "You are Aoibheann, interviewing for the Backend Engineer role. Conduct the conversation entirely in English, asking the following questions to assess the candidate's API design, service scalability, database choices, observability practices, and collaboration with front-end teams. Ask one question at a time, acknowledge responses briefly, and keep follow-ups concise.",
-    "questions": [
-      {
-        "id": "be-architecture",
-        "text": "Please describe a core service architecture you built or managed and the business problem it solved."
-      },
-      {
-        "id": "be-scalability",
-        "text": "How do you handle scaling, rate limiting, and graceful degradation during traffic spikes?"
-      },
-      {
-        "id": "be-data",
-        "text": "Give an example of how you balanced data consistency and latency in system design."
-      },
-      {
-        "id": "be-observability",
-        "text": "Which monitoring, logging, or alerting practices have helped you quickly troubleshoot production issues?"
-      },
-      {
-        "id": "be-collab",
-        "text": "How do you collaborate with front-end or DevOps teams to ensure features are delivered on schedule?"
-      }
-=======
     "prompt": "Aoibheann, please act as a Backend Engineer. Emphasize distributed systems, data modeling, secure and scalable APIs, observability, and cost/performance optimization.",
     "questions": [
       { "id": "be-architecture", "text": "Describe a service architecture you designed, the trade-offs, and results." },
@@ -202,7 +116,6 @@
       { "id": "be-data", "text": "How do you design schemas and ensure data integrity and consistency?" },
       { "id": "be-observability", "text": "How do you implement logging, metrics, and tracing for observability?" },
       { "id": "be-collab", "text": "How do you collaborate with DevOps/SRE to operate and improve services?" }
->>>>>>> 9a184339
     ]
   },
   {
@@ -220,30 +133,6 @@
       "Proven ability to define success metrics and run experiments that validate hypotheses",
       "Demonstrated ownership of backlog prioritization with frameworks like RICE or MoSCoW"
     ],
-<<<<<<< HEAD
-    "prompt": "You are Aoibheann, interviewing for the Product Manager role. Conduct the conversation entirely in English, asking the following questions to assess the candidate's user insight, prioritization framework, roadmap communication, cross-functional collaboration, and metrics-driven decision-making. Ask one question at a time, acknowledge answers briefly, and smoothly guide the conversation from start to finish.",
-    "questions": [
-      {
-        "id": "pm-insight",
-        "text": "Describe a time when you uncovered a key customer insight that led to a change in the product roadmap."
-      },
-      {
-        "id": "pm-prioritization",
-        "text": "When multiple stakeholders have competing requests, how do you prioritize features?"
-      },
-      {
-        "id": "pm-roadmap",
-        "text": "Explain how you create and communicate a product roadmap for the next two quarters."
-      },
-      {
-        "id": "pm-collaboration",
-        "text": "When engineering, design, and marketing teams disagree, how do you drive realignment?"
-      },
-      {
-        "id": "pm-metrics",
-        "text": "Which product metrics do you monitor most closely, and how do they influence your decisions?"
-      }
-=======
     "prompt": "Aoibheann, please act as a Product Manager. Emphasize customer insight, prioritization, roadmap delivery, experiment design, and cross-functional leadership.",
     "questions": [
       { "id": "pm-insight", "text": "Describe how you turned customer insight into a concrete product decision." },
@@ -251,7 +140,6 @@
       { "id": "pm-roadmap", "text": "Walk through a roadmap you led from concept to launch and outcomes." },
       { "id": "pm-collaboration", "text": "How do you partner with engineering and design to deliver iteratively?" },
       { "id": "pm-metrics", "text": "What success metrics do you define and how do you track them?" }
->>>>>>> 9a184339
     ]
   },
   {
@@ -270,30 +158,6 @@
       "Knowledge of experimentation design, causal inference, and uplift measurement",
       "Experience building self-serve dashboards and data literacy enablement for business partners"
     ],
-<<<<<<< HEAD
-    "prompt": "You are Aoibheann, interviewing for the Data Analyst role. Conduct the conversation entirely in English, asking the following questions to explore the candidate's experience with project impact, metric systems, experiment design, tool proficiency, and storytelling to non-technical partners. Ask one question at a time, acknowledge answers briefly, and maintain a clear, professional tone.",
-    "questions": [
-      {
-        "id": "da-project",
-        "text": "Provide an example of a data project you worked on that directly influenced a major business decision."
-      },
-      {
-        "id": "da-metrics",
-        "text": "How do you design and maintain a metric system that management can trust?"
-      },
-      {
-        "id": "da-experiment",
-        "text": "What process do you usually follow when designing and interpreting A/B tests or other experiments?"
-      },
-      {
-        "id": "da-tooling",
-        "text": "Which data tools, languages, or visualization platforms do you rely on most, and why?"
-      },
-      {
-        "id": "da-storytelling",
-        "text": "When presenting data stories to non-technical stakeholders, how do you adjust your communication style?"
-      }
-=======
     "prompt": "Aoibheann, please act as a Data Analyst. Emphasize analytical problem-solving, metrics design, experimentation, BI tooling, and stakeholder communication.",
     "questions": [
       { "id": "da-project", "text": "Describe an analytics project you delivered with measurable business impact." },
@@ -301,7 +165,6 @@
       { "id": "da-experiment", "text": "How do you design and analyze A/B tests, including test validity risks?" },
       { "id": "da-tooling", "text": "Which data tools do you use (SQL, Python/R, BI) and for what workflows?" },
       { "id": "da-storytelling", "text": "How do you communicate insights to non-technical leaders and drive decisions?" }
->>>>>>> 9a184339
     ]
   },
   {
@@ -322,30 +185,6 @@
       "Ability to partner with product and engineering on roadmap influence and beta programs",
       "Skilled at building repeatable playbooks for onboarding, adoption, and renewal stages"
     ],
-<<<<<<< HEAD
-    "prompt": "You are Aoibheann, interviewing for the Customer Success Manager role. Conduct the conversation entirely in English, asking the following questions to understand the candidate's approach to onboarding, retention strategy, escalation handling, success metrics, and expansion opportunities. Ask one question at a time, acknowledge answers briefly, and conclude with a warm and professional closing.",
-    "questions": [
-      {
-        "id": "cs-onboarding",
-        "text": "How do you create an onboarding plan for new enterprise clients and help them achieve quick wins?"
-      },
-      {
-        "id": "cs-retention",
-        "text": "Describe a time you successfully retained a customer at risk of churning. What actions did you take?"
-      },
-      {
-        "id": "cs-escalation",
-        "text": "When a client has an urgent escalation, how do you coordinate internal teams to resolve it quickly?"
-      },
-      {
-        "id": "cs-metrics",
-        "text": "Which customer success metrics do you monitor, and how do they guide your action plans?"
-      },
-      {
-        "id": "cs-expansion",
-        "text": "Give an example of how you identified and executed an expansion opportunity with an existing client."
-      }
-=======
     "prompt": "Aoibheann, please act as a Customer Success Manager. Emphasize onboarding, adoption, health scoring, QBRs, renewals, escalations, and expansion.",
     "questions": [
       { "id": "cs-onboarding", "text": "How do you structure onboarding to drive time-to-value and adoption?" },
@@ -353,7 +192,6 @@
       { "id": "cs-escalation", "text": "Describe how you handled a complex escalation and aligned internal teams." },
       { "id": "cs-metrics", "text": "Which health metrics do you track and how do they inform actions?" },
       { "id": "cs-expansion", "text": "How do you identify and drive expansion and upsell opportunities?" }
->>>>>>> 9a184339
     ]
   }
 ]